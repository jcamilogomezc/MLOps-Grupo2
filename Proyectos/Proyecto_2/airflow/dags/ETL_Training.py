--- conflicted
+++ resolved
@@ -26,13 +26,8 @@
 import mlflow.sklearn
 
 # ---------- Config ----------
-<<<<<<< HEAD
-API_URI = os.getenv("AIRFLOW_CONN_API_URI",
-                    "http://10.43.100.89:8080/data?group_number=2")
-=======
 API_URI = os.getenv("AIRFLOW_CONN_API_URI", "http://10.43.100.89:8080/data?group_number=2")
 MLFLOW = os.getenv("AIRFLOW_CONN_MLFLOW", "http://mlflow:5000")
->>>>>>> 2d532fe5
 
 # =========================
 # 1) LOAD RAW TO MySQL
@@ -42,12 +37,6 @@
 def load_covertype_raw():
     r = requests.get(API_URI)
     d = json.loads(r.content.decode('utf-8'))
-<<<<<<< HEAD
-    print('API_URI: ', API_URI)
-    print("This is the data: ", d)
-    # Assuming the API returns data in this structure
-    covertype_data = d['data']
-=======
 
     batch_number = d['batch_number']
 
@@ -56,7 +45,6 @@
     context['ti'].xcom_push(key='batch_number', value=batch_number)
 
     covertype_data = d['data']  # Assuming the API returns data in this structure
->>>>>>> 2d532fe5
 
     NA_SET = {"", "na", "n/a", "null", "none", "nan"}
 
@@ -565,16 +553,10 @@
 with DAG(
     dag_id="covertype_mysql_mlflow_train_models",
     start_date=datetime(2024, 1, 1),
-<<<<<<< HEAD
-    schedule=None,
-    catchup=False,
-    tags=["mysql", "etl", "mlops_puj", "training"]
-=======
     schedule=timedelta(seconds=305),
     catchup=False,
     max_active_runs=1,
     tags=["mysql","etl","mlops_puj","training"]
->>>>>>> 2d532fe5
 ) as dag:
 
     # Esquema explícito para clean (incluye columnas *_numeric)
@@ -644,16 +626,8 @@
     )
 
     train_models = PythonOperator(
-<<<<<<< HEAD
-        task_id="train_models_with_mlflow",
-        python_callable=train_models_with_mlflow
-    )
-
-    create_tables >> load_raw >> clean_data >> train_models
-=======
         task_id="train_covertype_models",
         python_callable=train_covertype_models
     )
 
-    create_tables >> load_raw >> check_batch >> truncate_clean >> clean_data >> train_models
->>>>>>> 2d532fe5
+    create_tables >> load_raw >> check_batch >> truncate_clean >> clean_data >> train_models